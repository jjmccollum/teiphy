[tool.poetry]
name = "teiphy"
version = "0.1.0"
description = "Converts TEI XML collations to NEXUS and other formats"
authors = ["Joey McCollum and Robert Turnbull"]
license = "MIT"

[tool.poetry.dependencies]
python = "^3.8"
lxml = "^4.9.1"
numpy = "^1.23.2"
pandas = "^1.4.4"
openpyxl = "^3.0.10"
typer = "^0.6.1"
<<<<<<< HEAD
coverage = "^6.4.4"
=======
unittest = "^0.0"
>>>>>>> 4d83f4c7

[tool.poetry.dev-dependencies]
Sphinx = "^5.1.1"
sphinx-rtd-theme = "^1.0.0"
pytest = "^7.1.2"

[build-system]
requires = ["poetry-core>=1.0.0"]
build-backend = "poetry.core.masonry.api"<|MERGE_RESOLUTION|>--- conflicted
+++ resolved
@@ -12,16 +12,13 @@
 pandas = "^1.4.4"
 openpyxl = "^3.0.10"
 typer = "^0.6.1"
-<<<<<<< HEAD
-coverage = "^6.4.4"
-=======
-unittest = "^0.0"
->>>>>>> 4d83f4c7
 
 [tool.poetry.dev-dependencies]
 Sphinx = "^5.1.1"
 sphinx-rtd-theme = "^1.0.0"
 pytest = "^7.1.2"
+coverage = "^6.4.4"
+
 
 [build-system]
 requires = ["poetry-core>=1.0.0"]
