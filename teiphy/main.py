--- conflicted
+++ resolved
@@ -34,77 +34,10 @@
         False, 
         help="Enable verbose logging (mostly for debugging purposes)."
     ),
-<<<<<<< HEAD
-    input_addr: Path = typer.Argument(
-        ...,
-        exists=True,
-        file_okay=True,
-        dir_okay=False,
-        writable=False,
-        readable=True,
-        resolve_path=True,
-    ), output_addr: Path = typer.Argument(
-        ...,
-        exists=False,
-        file_okay=True,
-        dir_okay=False,
-        writable=True,
-        readable=False,
-        resolve_path=True,
-    )):
-    # Make sure the input is an XML file:
-    if input_addr.suffix != ".xml":
-        print("Error opening input file: The input file is not an XML file. Make sure the input file type is .xml.")
-    # If it is, then try to parse it:
-    xml = None
-    try:
-        parser = et.XMLParser(remove_comments=True)
-        xml = et.parse(input_addr, parser=parser)
-    except Exception as e:
-        print("Error opening input file: %s" % e)
-    # Make sure the output is a valid file type:
-    allowed_nexus_formats = [".nex", ".nxs", ".nexus"]
-    if output_addr.suffix.lower() not in allowed_nexus_formats:
-        print(f"Error opening output file '{output_addr}': The output file is not a NEXUS file. Make sure the output file extension  is one of {', '.join(allowed_nexus_formats)}.")
-    # Initialize the internal representation of the collation:
-    coll = Collation(xml, suffixes, trivial_reading_types, missing_reading_types, fill_correctors, verbose)
-    coll.to_nexus(output_addr)
-
-
-@app.command()
-def to_csv(
-    trivial_reading_types: List[str] = typer.Option(
-        [], 
-        "-t",
-        help="Reading types to treat as trivial and collapse with the previous substantive reading (e.g., reconstructed, defective, orthographic, subreading). If more than one type is applicable, this argument can be specified multiple times."
-    ),
-    missing_reading_types: List[str] = typer.Option(
-        [],
-        "-m",
-        help="Reading types to treat as missing data (e.g., lac, overlap). If more than one type is applicable, this argument can be specified multiple times."
-    ),
-    suffixes: List[str] = typer.Option(
-        [],
-        "-s",
-        help="Suffixes to ignore for manuscript witness sigla. Typically, these will be things like the sigla for first hands (*) and main texts (T), although you may also wish to use it to combine multiple attestations (often signified by /1, /2 in lectionaries) in the same witness. If more than one suffix is used, this argument can be specified multiple times."
-    ),
-    fill_correctors: bool = typer.Option(
-        False, 
-        help="Fill in missing readings in witnesses with type \"corrector\" using the witnesses they follow in the TEI XML witness list."
-    ),
-    split_missing: bool = typer.Option(
-        False,
-        help="Treat missing characters/variation units as having a contribution of 1 split over all states/readings; if False, then missing data is ignored (i.e., all states are 0)."
-    ),
-    verbose: bool = typer.Option(
-        False, 
-        help="Enable verbose logging (mostly for debugging purposes)."
-=======
     format: Format = typer.Option(
         None, 
         case_sensitive=False,
         help="The output format."
->>>>>>> 9a74225f
     ),
     input_addr: Path = typer.Argument(
         ...,
