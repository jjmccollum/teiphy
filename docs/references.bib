@article{msm_nexus_1997,
    author = {Maddison, David R. and Swofford, David L. and Maddison, Wayne P.},
    title = {{NEXUS}: An Extensible File Format for Systematic Information},
    journal = {Systematic Biology},
    volume = {46},
    number = {4},
    pages = {590--621},
    year = {1997},
    month = {12},
    abstract = "{NEXUS is a file format designed to contain systematic data for use by computer programs. The goals of the format are to allow future expansion, to include diverse kinds of information, to be independent of particular computer operating systems, and to be easily processed by a program. To this end, the format is modular, with a file consisting of separate blocks, each containing one particular kind of information, and consisting of standardized commands. Public blocks (those containing information utilized by several programs) house information about taxa, morphological and molecular characters, distances, genetic codes, assumptions, sets, trees, etc.; private blocks contain information of relevance to single programs. A detailed description of commands in public blocks is given. Guidelines are provided for reading and writing NEXUS files and for extending the format.}",
    issn = {1063-5157},
    doi = {10.1093/sysbio/46.4.590},
    url = {https://doi.org/10.1093/sysbio/46.4.590},
    eprint = {https://academic.oup.com/sysbio/article-pdf/46/4/590/19502018/46-4-590.pdf},
}

@misc{swofford_paup_2003,
    author = {Swofford, D. L.},
    title = {PAUP*: Phylogenetic Analysis Using Parsimony (*and Other Methods). Version 4},
    address = {Sunderland, {MA}},
    publisher = {Sinauer Associates},
    year = {2003},
}

@book{farris_hennig86_1988,
    author = {Farris, James S.},
    title = {Hennig86, ver. 1.5. Program and Documentation},
    address = {Port Jefferson Station, {NY}},
    publisher = {James S. Farris},
    year = {1988},
}

@article{gc_tnt_2016,
    author = {Goloboff, Pablo A. and Catalano, Santiago A.},
    title = {{TNT}, Version 1.5, Including a Full Implementation of Phylogenetic Morphometrics},
    journal = {Cladistics},
    volume = {32},
    number = {3},
    year = {2016},
    pages = {221--238},
    doi = {10.1111/cla.12160},
    abstract = "{Version 1.5 of the computer program TNT completely integrates landmark data into phylogenetic analysis. Landmark data consist of coordinates (in two or three dimensions) for the terminal taxa; TNT reconstructs shapes for the internal nodes such that the difference between ancestor and descendant shapes for all tree branches sums up to a minimum; this sum is used as tree score. Landmark data can be analysed alone or in combination with standard characters; all the applicable commands and options in TNT can be used transparently after reading a landmark data set. The program continues implementing all the types of analyses in former versions, including discrete and continuous characters (which can now be read at any scale, and automatically rescaled by TNT). Using algorithms described in this paper, searches for landmark data can be made tens to hundreds of times faster than it was possible before (from T to 3T times faster, where T is the number of taxa), thus making phylogenetic analysis of landmarks feasible even on standard personal computers.}",
}

@article{mscswhl_iqtree_2020,
    author = {Minh, Bui Quang and Schmidt, Heiko A. and Chernomor, Olga and Schrempf, Dominik and Woodhams, Michael D. and {von Haeseler}, Arndt and Lanfear, Robert},
    title = {{IQ-TREE} 2: New Models and Efficient Methods for Phylogenetic Inference in the Genomic Era},
    journal = {Molecular Biology and Evolution},
    volume = {37},
    number = {5},
    pages = {1530--1534},
    year = {2020},
    abstract = "{IQ-TREE (http://www.iqtree.org, last accessed February 6, 2020) is a user-friendly and widely used software package for phylogenetic inference using maximum likelihood. Since the release of version 1 in 2014, we have continuously expanded IQ-TREE to integrate a plethora of new models of sequence evolution and efficient computational approaches of phylogenetic inference to deal with genomic data. Here, we describe notable features of IQ-TREE version 2 and highlight the key advantages over other software.}",
    issn = {0737-4038},
    doi = {10.1093/molbev/msaa015},
    url = {https://doi.org/10.1093/molbev/msaa015},
}

@article{stamatakis_raxml_2014,
    author = {Stamatakis, Alexandros},
    title = {{RAxML} Version 8: A Tool for Phylogenetic Analysis and Post-analysis of Large Phylogenies},
    journal = {Bioinformatics},
    volume = {30},
    number = {9},
    year = {2014},
    pages = {1312--1313},
    doi = {10.1093/bioinformatics/btu033},
}

@article{rtmadhllsh_mrbayes_2012,
    author = {Ronquist, Fredrik and Teslenko, Maxim and {van der Mark}, Paul and Ayres, Daniel L. and Darling, Aaron and H\"{o}hna, Sebastian and Larget, Bret and Liu, Liang and Suchard, Marc A. and Huelsenbeck, John P.},
    title = {{MRBAYES} 3.2: Efficient {B}ayesian phylogenetic inference and model selection across a large model space},
    journal = {Systematic Biology},
    volume = {61},
    number = {3},
    year = {2012},
    pages = {539--542},
    doi = {10.1093/sysbio/sys029},
    abstract = "{Since its introduction in 2001, MrBayes has grown in popularity as a software package for Bayesian phylogenetic inference using Markov chain Monte Carlo (MCMC) methods. With this note, we announce the release of version 3.2, a major upgrade to the latest official release presented in 2003. The new version provides convergence diagnostics and allows multiple analyses to be run in parallel with convergence progress monitored on the fly. The introduction of new proposals and automatic optimization of tuning parameters has improved convergence for many problems. The new version also sports significantly faster likelihood calculations through streaming single-instruction-multiple-data extensions (SSE) and support of the BEAGLE library, allowing likelihood calculations to be delegated to graphics processing units (GPUs) on compatible hardware. Speedup factors range from around 2 with SSE code to more than 50 with BEAGLE for codon problems. Checkpointing across all models allows long runs to be completed even when an analysis is prematurely terminated. New models include relaxed clocks, dating, model averaging across time-reversible substitution models, and support for hard, negative, and partial (backbone) tree constraints. Inference of species trees from gene trees is supported by full incorporation of the Bayesian estimation of species trees (BEST) algorithms. Marginal model likelihoods for Bayes factor tests can be estimated accurately across the entire model space using the stepping stone method. The new version provides more output options than previously, including samples of ancestral states, site rates, site dN/dS rations, branch rates, and node dates. A wide range of statistics on tree parameters can also be output for visualization in FigTree and compatible software.}"
}

@article{bouckaert_beast_2019,
    author = {Bouckaert, Remco and Vaughan, Timothy G. and Barido-Sottani, Jo\"{e}lle and Duch\^{e}ne, Sebasti\'{a}n and Fourment, Mathieu and Gavryushkina, Alexandra and Heled, Joseph and Jones, Graham and K\"{u}hnert, Denise and De Maio, Nicola and Matschiner, Michael and Mendes, F\'{a}bio K. and M\"{u}ller, Nicola F. and Ogilvie, Huw A. and {du Plessis}, Louis and Popinga, Alex and Rambaut, Andrew and Rasmussen, David and Siveroni, Igor and Suchard, Marc A. and Wu, Chieh-Hsi and Xie, Dong and Zhang, Chi and Stadler, Tanja and Drummond, Alexei J.},
    title = {{BEAST} 2.5: An advanced software platform for {B}ayesian evolutionary analysis},
    journal = {{PLOS} Computational Biology},
    volume = {15},
    number = {4},
    pages = {1--28},
    year = {2019},
    doi = {10.1371/journal.pcbi.1006650},
    abstract = "{Elaboration of Bayesian phylogenetic inference methods has continued at pace in recent years with major new advances in nearly all aspects of the joint modelling of evolutionary data. It is increasingly appreciated that some evolutionary questions can only be adequately answered by combining evidence from multiple independent sources of data, including genome sequences, sampling dates, phenotypic data, radiocarbon dates, fossil occurrences, and biogeographic range information among others. Including all relevant data into a single joint model is very challenging both conceptually and computationally. Advanced computational software packages that allow robust development of compatible (sub-)models which can be composed into a full model hierarchy have played a key role in these developments. Developing such software frameworks is increasingly a major scientific activity in its own right, and comes with specific challenges, from practical software design, development and engineering challenges to statistical and conceptual modelling challenges. BEAST 2 is one such computational software platform, and was first announced over 4 years ago. Here we describe a series of major new developments in the BEAST 2 core platform and model hierarchy that have occurred since the first release of the software, culminating in the recent 2.5 release.}",
}

@article{pedregosa_scikit-learn_2011,
    author = {Fabian Pedregosa and Ga\"{e}l Varoquaux and Alexandre Gramfort and Vincent Michel and Bertrand Thirion and Olivier Grisel and Mathieu Blondel and Peter Prettenhofer and Ron Weiss and Vincent Dubourg and Jake Vanderplas and Alexandre Passos and David Cournapeau and Matthieu Brucher and Matthieu Perrot and \'{E}douard Duchesnay},
    title = {Scikit-learn: Machine Learning in {P}ython},
    journal = {Journal of Machine Learning Research},
    volume = {12},
    number = {85},
    year = {2011},
    pages = {2825--2830},
}

@misc{abadi_tensorflow_2015,
    author = {Mart\'{i}n Abadi and Ashish Agarwal and Paul Barham and Eugene Brevdo and Zhifeng Chen and Craig Citro and Greg S. Corrado and Andy Davis and Jeffrey Dean and Matthieu Devin and Sanjay Ghemawat and Ian Goodfellow and Andrew Harp and Geoffrey Irving and Michael Isard and Yangqing Jia and Rafal Jozefowicz and Lukasz Kaiser and Manjunath Kudlur and Josh Levenberg and Dandelion Man\'{e} and Rajat Monga and Sherry Moore and Derek Murray and Chris Olah and Mike Schuster and Jonathon Shlens and Benoit Steiner and Ilya Sutskever and Kunal Talwar and Paul Tucker and Vincent Vanhoucke and Vijay Vasudevan and Fernanda Vi\'{e}gas and Oriol Vinyals and Pete Warden and Martin Wattenberg and Martin Wicke and Yuan Yu and Xiaoqiang Zheng},
    title = {{TensorFlow}: Large-Scale Machine Learning on Heterogeneous Systems},
    year = {2015},
    url = {https://www.tensorflow.org/},
}

@article{zb_nimfa_2012,
    author = {Zitnik, Marinka and Zupan, Blaz},
    title = {{NIMFA}: A {P}ython Library for Nonnegative Matrix Factorization},
    journal = {Journal of Machine Learning Research},
    volume = {13},
    year = {2012},
    pages = {849--853},
}

@article{thorpe_multivariate2002,
    author = {Thorpe, J. C.},
    title = {Multivariate Statistical Analysis for Manuscript Classification},
    journal = {TC: A Journal of Biblical Textual Criticism},
    volume = {7},
    year = {2002},
    issn = {1089-7747},
    abstract = "{The use of multivariate statistics for the analysis and classification of New Testament manuscripts is examined, the problem of coding the manuscripts for statistical analysis is considered, and various coding schem arese presented. The operation and suitability of a number of statistical techniques for manuscript classification is also discussed.}",
    url = {http://jbtc.org/v07/Thorpe2002.html},
}


@misc{willker_pca_2008,
    author = {Willker, Wieland},
    title = {Principal Component Analysis of Manuscripts of the {G}ospel of {J}ohn},
    year = {2008},
    url = {http://www.willker.de/wie/TCG/PCA/index.html}
}

@article{baldwin_fa_2010,
    author = {Baldwin, Clinton S.},
    title = {Factor Analysis: A New Method for Classifying {N}ew {T}estament {G}reek Manuscripts},
    journal = {Andrews University Seminary Studies},
    volume = {48},
    number = {1},
    year = {2010},
    pages = {29--53},
}

<<<<<<< HEAD
=======
@article{thorpe_multivariate_2002,
    author = {Thorpe, J. C.},
    title = {Multivariate Statistical Analysis for Manuscript Classification},
    journal = {{TC}: A Journal of Biblical Textual Criticism},
    volume = {7},
    year = {2002},
    url = {http://jbtc.org/v07/Thorpe2002.html},
}
>>>>>>> 1530d6c5

@article{finney_discover_2018,
    author = {Finney, Timothy J.},
    title = {How to Discover Textual Groups},
    journal = {Digital Studies/Le champ numérique},
    volume = {8},
    year = {2018},
    doi = {10.16995/dscn.291},
}

@article{mccollum_biclustering_2019,
    author = {{McCollum}, Joey},
    title = {Biclustering Readings and Manuscripts via Non-negative Matrix Factorization, with Application to the Text of {J}ude},
    journal = {Andrews University Seminary Studies},
    volume = {57},
    number = {1},
    year = {2019},
    pages = {61--89},
}

@article{ism_tei_1995,
    title = {The {TEI}: History, Goals and Future},
    volume = {29},
    number = {1},
    journal = {Computers and the Humanities},
    author = {Ide, Nancy M. and Sperberg-McQueen, C.M.},
    year = {1995},
    pages = {5--15},
    doi = {10.1007/978-94-011-0325-1_2},
}

@misc{tei_critical_apparatus,
    author = {{TEI Consortium}},
    title = {{TEI P}5: Guidelines for Electronic Text Encoding and Interchange: Critical Apparatus [v.4.4.0]},
    year = "2022",
    howpublished = "\url{https://www.tei-c.org/release/doc/tei-p5-doc/en/html/TC.html}",
    note = "[Online; accessed 3-September-2022]"
}


@article{roh_report_1992,
    title = {Report on the {T}extual {C}riticism {C}hallenge 1991},
    volume = {3},
    number = {4},
    journal = {Bryn Mawr Classical Review},
    author = {Robinson, Peter and O'Hara, Robert J.},
    year = {1992},
    pages = {331--337},
}


@incollection{fischer_representing_2020,
    author = {Fischer, Franz},
    title = {Representing the Critical Text},
    pages = {405--427},
    booktitle = {Handbook of Stemmatology: History, Methodology, Digital Approaches},
    editor = {Roelli, Philipp},
    series = {De Gruyter Reference},
    address = {Berlin},
    publisher = {De Gruyter},
    year = {2020},
}


@book{felsenstein_inferring_2004,
    author = {Felsenstein, Joseph},
    title = {Inferring Phylogenies},
    address = {Sunderland, {MA}},
    publisher = {Sinauer Associates},
    year = {2004},
}


@article{bhbr_phylogeny_1998,
    author = {Barbrook, Adrian C. and Howe, Christopher J. and Blake, Norman and Robinson, Peter},
    title = {The Phylogeny of \emph{{T}he {C}anterbury {T}ales}},
    journal = {Nature},
    volume = {394},
    year = {1998},
    pages = {839},
    doi = {10.1038/29667},
}


@book{salemans_building_2000,
    author = {Salemans, B. J. P.},
    title = {Building Stemmas with the Computer in a Cladistic, Neo-{L}achmannian, Way: The Case of Fourteen Text Versions of {L}anseloet van {D}enemerken},
    address = {PhD diss.},
    publisher = {Katholieke Universiteit Nijmegen},
    year = {2000},
    url = {https://hdl.handle.net/2066/147058},
    annote = {Thesis (Ph.D.) - Katholieke Universiteit Nijmegen, 2000},
}


@article{swh_vorlage_2002,
    title = {The {G}reek {V}orlage of the {S}yra {H}arclensis: A Comparative Study on Method in Exploring Textual Genealogy},
    author = {Spencer, Matthew and Wachtel, Klaus and Howe, Christopher J.},
    journal = {{TC}: A Journal of Biblical Textual Criticism},
    volume = {7},
    year = {2002},
    url = {http://jbtc.org/v07/SWH2002/index.html},
}


@article{swh_pathways_2004,
    author = {Spencer, Matthew and Wachtel, Klaus and Howe, Christopher J.},
    title = {Representing Multiple Pathways of Textual Flow in the {G}reek Manuscripts of the {L}etter of {J}ames Using Reduced Median Networks},
    journal = {Computers and the Humanities},
    volume = {38},
    year = {2004},
    pages = {1--14},
    doi = {10.1023/B:CHUM.0000009290.14571.59},
}


@book{carlson_text_2015,
    address = {Tübingen},
    series = {Wissenschaftliche {U}ntersuchungen zum {N}euen {T}estament},
    title = {The Text of {G}alatians and Its History},
    isbn = {978-3-16-153323-5},
    number = {385},
    publisher = {Mohr Siebeck},
    author = {Carlson, Stephen C.},
    year = {2015},
    keywords = {Bible, Criticism, Textual, Criticism, interpretation, etc. History},
    annote = {Thesis (Ph.D.) - Duke University, 2012},
    doi = {10.1628/978-3-16-153324-2},
}


@book{edmondson_analysis_2019,
    author = {Edmondson, Andrew Charles},
    title = {An Analysis of the Coherence-Based Genealogical Method Using Phylogenetics},
    address = {PhD diss.},
    publisher = {University of Birmingham},
    year = {2019},
    url = {http://etheses.bham.ac.uk/id/eprint/9150},
    annote = {Thesis (Ph.D.) - University of Birmingham, 2019},
}


@book{turnbull_history_2020,
    author = {Turnbull, Robert},
    title = {The Textual History of {C}odex {S}inaiticus {A}rabicus and Its Family},
    address = {PhD diss.},
    publisher = {Ridley College},
    year = {2020},
    annote = {Thesis (Ph.D.) - Ridley College, 2020},
}


@article{hyytiainen_acts_2021,
    author = {Hyyti\"{a}inen, Pasi},
    title = {The Changing Text of {A}cts: A Phylogenetic Approach},
    journal = {{TC}: A Journal of Biblical Textual Criticism},
    volume = {26},
    year = {2021},
    pages = {1--28},
}


@article{numpy_2020,
    author = {Harris, Charles R. and Millman, K. Jarrod and {van der Walt}, St\'{e}fan J. and Gommers, Ralf and Virtanen, Pauli and Cournapeau, David and Wieser, Eric and Taylor, Julian and Berg, Sebastian and Smith, Nathaniel J. and Kern, Robert and Picus, Matti and Hoyer, Stephan and {van Kerkwijk}, Marten H. and Brett, Matthew and Haldane, Allan and {del R\'{i}o}, Jaime Fern\'{a}ndez and Wiebe, Mark and Peterson, Pearu and G\'{e}rard-Marchant, Pierre and Sheppard, Kevin and Reddy, Tyler and Weckesser, Warren and Abbasi, Hameer and Gohlke, Christoph and Oliphant, Travis E.},
    title = {Array programming with {NumPy}},
    journal = {Nature},
    volume = {585},
    year = {2020},
    pages = {357--362},
    doi = {10.1038/s41586-020-2649-2},
}


@misc{reback_pandas_2020,
    author = {{The pandas development team}},
    title = {pandas-dev/pandas: Pandas},
    year = {2020},
    publisher = {Zenodo},
    doi = {10.5281/zenodo.3509134},
}


@inproceedings{mckinney_scipy_2010,
    author = {{McKinney}, Wes},
    title = {Data Structures for Statistical Computing in {P}ython},
    booktitle = {{Proceedings of the 9th Python in Science Conference}},
    pages = {56--61},
    year = {2010},
    editor= {St\'efan {van der Walt} and Jarrod Millman},
    doi = {10.25080/Majora-92bf1922-00a}
}


@book{ubs5,
    editor = {Aland, Barbara and Aland, Kurt and Karavidopoulos, Johannes and Martini, Carlo M. and Metzger, Bruce M.},
    title = {The {G}reek {N}ew {T}estament},
    edition = {5},
    address = {Stuttgart},
    publisher = {Deutsche Bibelgesellschaft},
    year = {2014},
}


@article{lewis_likelihood_2001,
	title = {A Likelihood Approach to Estimating Phylogeny from Discrete Morphological Character Data},
	volume = {50},
	issn = {1063-5157},
	shorttitle = {A Likelihood Approach},
	url = {https://doi.org/10.1080/106351501753462876},
	doi = {10.1080/106351501753462876},
	abstract = {Evolutionary biologists have adopted simple likelihood models for purposes of estimating ancestral states and evaluating character independence on specified phylogenies; however, for purposes of estimating phylogenies by using discrete morphological data, maximum parsimony remains the only option. This paper explores the possibility of using standard, well-behaved Markov models for estimating morphological phylogenies (including branch lengths) under the likelihood criterion. An important modification of standard Markov models involves making the likelihood conditional on characters being variable, because constant characters are absent in morphological data sets. Without this modification, branch lengths are often overestimated, resulting in potentially serious biases in tree topology selection. Several new avenues of research are opened by an explicitly model-based approach to phylogenetic analysis of discrete morphological data, including combined-data likelihood analyses (morphology + sequence data), likelihood ratio tests, and Bayesian analyses.},
	number = {6},
	urldate = {2020-11-08},
	journal = {Systematic Biology},
	author = {Lewis, Paul O.},
	month = nov,
	year = {2001},
	pages = {913--925},
	file = {Lewis - 2001 - A Likelihood Approach to Estimating Phylogeny from.pdf:/Users/rturnbull/Zotero/storage/UFTBJR82/Lewis - 2001 - A Likelihood Approach to Estimating Phylogeny from.pdf:application/pdf},
}<|MERGE_RESOLUTION|>--- conflicted
+++ resolved
@@ -145,18 +145,6 @@
     year = {2010},
     pages = {29--53},
 }
-
-<<<<<<< HEAD
-=======
-@article{thorpe_multivariate_2002,
-    author = {Thorpe, J. C.},
-    title = {Multivariate Statistical Analysis for Manuscript Classification},
-    journal = {{TC}: A Journal of Biblical Textual Criticism},
-    volume = {7},
-    year = {2002},
-    url = {http://jbtc.org/v07/Thorpe2002.html},
-}
->>>>>>> 1530d6c5
 
 @article{finney_discover_2018,
     author = {Finney, Timothy J.},
